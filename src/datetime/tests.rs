--- conflicted
+++ resolved
@@ -1,15 +1,15 @@
 use std::time::{SystemTime, UNIX_EPOCH};
 
 use super::DateTime;
-use crate::naive::{NaiveDate, NaiveTime};
 #[cfg(feature = "clock")]
 use crate::offset::Local;
 use crate::offset::{FixedOffset, TimeZone, Utc};
 #[cfg(feature = "clock")]
 use crate::Datelike;
-<<<<<<< HEAD
-use crate::TimeDelta;
-=======
+use crate::{
+    naive::{NaiveDate, NaiveTime},
+    TimeDelta,
+};
 use crate::{Days, LocalResult, Months, NaiveDateTime};
 
 #[derive(Clone)]
@@ -60,7 +60,7 @@
             DstTester::TO_WINTER_MONTH_DAY.1,
         )
         .unwrap()
-        .and_time(DstTester::transition_start_local() - Duration::hours(1));
+        .and_time(DstTester::transition_start_local() - TimeDelta::hours(1));
 
         let local_to_summer_transition_start = NaiveDate::from_ymd_opt(
             local.year(),
@@ -76,7 +76,7 @@
             DstTester::TO_SUMMER_MONTH_DAY.1,
         )
         .unwrap()
-        .and_time(DstTester::transition_start_local() + Duration::hours(1));
+        .and_time(DstTester::transition_start_local() + TimeDelta::hours(1));
 
         if *local < local_to_winter_transition_end || *local >= local_to_summer_transition_end {
             LocalResult::Single(DstTester::summer_offset())
@@ -243,7 +243,6 @@
         "2013-12-06 07:08:09 +09:00"
     );
 }
->>>>>>> 7c5e631f
 
 #[test]
 fn test_datetime_offset() {
