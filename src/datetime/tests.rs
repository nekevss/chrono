use std::time::{SystemTime, UNIX_EPOCH};

use super::DateTime;
use crate::naive::{NaiveDate, NaiveTime};
#[cfg(feature = "clock")]
use crate::offset::Local;
use crate::offset::{FixedOffset, TimeZone, Utc};
#[cfg(feature = "clock")]
use crate::Datelike;
use crate::TimeDelta;

#[test]
fn test_datetime_offset() {
    let est = FixedOffset::west_opt(5 * 60 * 60).unwrap();
    let edt = FixedOffset::west_opt(4 * 60 * 60).unwrap();
    let kst = FixedOffset::east_opt(9 * 60 * 60).unwrap();

    assert_eq!(
        format!("{}", Utc.with_ymd_and_hms(2014, 5, 6, 7, 8, 9).unwrap()),
        "2014-05-06 07:08:09 UTC"
    );
    assert_eq!(
        format!("{}", edt.with_ymd_and_hms(2014, 5, 6, 7, 8, 9).unwrap()),
        "2014-05-06 07:08:09 -04:00"
    );
    assert_eq!(
        format!("{}", kst.with_ymd_and_hms(2014, 5, 6, 7, 8, 9).unwrap()),
        "2014-05-06 07:08:09 +09:00"
    );
    assert_eq!(
        format!("{:?}", Utc.with_ymd_and_hms(2014, 5, 6, 7, 8, 9).unwrap()),
        "2014-05-06T07:08:09Z"
    );
    assert_eq!(
        format!("{:?}", edt.with_ymd_and_hms(2014, 5, 6, 7, 8, 9).unwrap()),
        "2014-05-06T07:08:09-04:00"
    );
    assert_eq!(
        format!("{:?}", kst.with_ymd_and_hms(2014, 5, 6, 7, 8, 9).unwrap()),
        "2014-05-06T07:08:09+09:00"
    );

    // edge cases
    assert_eq!(
        format!("{:?}", Utc.with_ymd_and_hms(2014, 5, 6, 0, 0, 0).unwrap()),
        "2014-05-06T00:00:00Z"
    );
    assert_eq!(
        format!("{:?}", edt.with_ymd_and_hms(2014, 5, 6, 0, 0, 0).unwrap()),
        "2014-05-06T00:00:00-04:00"
    );
    assert_eq!(
        format!("{:?}", kst.with_ymd_and_hms(2014, 5, 6, 0, 0, 0).unwrap()),
        "2014-05-06T00:00:00+09:00"
    );
    assert_eq!(
        format!("{:?}", Utc.with_ymd_and_hms(2014, 5, 6, 23, 59, 59).unwrap()),
        "2014-05-06T23:59:59Z"
    );
    assert_eq!(
        format!("{:?}", edt.with_ymd_and_hms(2014, 5, 6, 23, 59, 59).unwrap()),
        "2014-05-06T23:59:59-04:00"
    );
    assert_eq!(
        format!("{:?}", kst.with_ymd_and_hms(2014, 5, 6, 23, 59, 59).unwrap()),
        "2014-05-06T23:59:59+09:00"
    );

    let dt = Utc.with_ymd_and_hms(2014, 5, 6, 7, 8, 9).unwrap();
    assert_eq!(dt, edt.with_ymd_and_hms(2014, 5, 6, 3, 8, 9).unwrap());
    assert_eq!(
<<<<<<< HEAD
        dt + TimeDelta::seconds(3600 + 60 + 1),
        Utc.ymd_opt(2014, 5, 6).unwrap().and_hms_opt(8, 9, 10).unwrap()
    );
    assert_eq!(
        dt.signed_duration_since(edt.ymd_opt(2014, 5, 6).unwrap().and_hms_opt(10, 11, 12).unwrap()),
        TimeDelta::seconds(-7 * 3600 - 3 * 60 - 3)
=======
        dt + Duration::seconds(3600 + 60 + 1),
        Utc.with_ymd_and_hms(2014, 5, 6, 8, 9, 10).unwrap()
    );
    assert_eq!(
        dt.signed_duration_since(edt.with_ymd_and_hms(2014, 5, 6, 10, 11, 12).unwrap()),
        Duration::seconds(-7 * 3600 - 3 * 60 - 3)
>>>>>>> 9e5eb498
    );

    assert_eq!(*Utc.with_ymd_and_hms(2014, 5, 6, 7, 8, 9).unwrap().offset(), Utc);
    assert_eq!(*edt.with_ymd_and_hms(2014, 5, 6, 7, 8, 9).unwrap().offset(), edt);
    assert!(*edt.with_ymd_and_hms(2014, 5, 6, 7, 8, 9).unwrap().offset() != est);
}

#[test]
fn test_datetime_date_and_time() {
    let tz = FixedOffset::east_opt(5 * 60 * 60).unwrap();
    let d = tz.with_ymd_and_hms(2014, 5, 6, 7, 8, 9).unwrap();
    assert_eq!(d.time(), NaiveTime::from_hms_opt(7, 8, 9).unwrap());
    assert_eq!(d.date_naive(), NaiveDate::from_ymd_opt(2014, 5, 6).unwrap());

    let tz = FixedOffset::east_opt(4 * 60 * 60).unwrap();
    let d = tz.with_ymd_and_hms(2016, 5, 4, 3, 2, 1).unwrap();
    assert_eq!(d.time(), NaiveTime::from_hms_opt(3, 2, 1).unwrap());
    assert_eq!(d.date_naive(), NaiveDate::from_ymd_opt(2016, 5, 4).unwrap());

    let tz = FixedOffset::west_opt(13 * 60 * 60).unwrap();
    let d = tz.with_ymd_and_hms(2017, 8, 9, 12, 34, 56).unwrap();
    assert_eq!(d.time(), NaiveTime::from_hms_opt(12, 34, 56).unwrap());
    assert_eq!(d.date_naive(), NaiveDate::from_ymd_opt(2017, 8, 9).unwrap());

    let utc_d = Utc.with_ymd_and_hms(2017, 8, 9, 12, 34, 56).unwrap();
    assert!(utc_d < d);
}

#[test]
#[cfg(feature = "clock")]
fn test_datetime_with_timezone() {
    let local_now = Local::now();
    let utc_now = local_now.with_timezone(&Utc);
    let local_now2 = utc_now.with_timezone(&Local);
    assert_eq!(local_now, local_now2);
}

#[test]
fn test_datetime_rfc2822_and_rfc3339() {
    let edt = FixedOffset::east_opt(5 * 60 * 60).unwrap();
    assert_eq!(
        Utc.with_ymd_and_hms(2015, 2, 18, 23, 16, 9).unwrap().to_rfc2822(),
        "Wed, 18 Feb 2015 23:16:09 +0000"
    );
    assert_eq!(
        Utc.with_ymd_and_hms(2015, 2, 18, 23, 16, 9).unwrap().to_rfc3339(),
        "2015-02-18T23:16:09+00:00"
    );
    assert_eq!(
        edt.from_local_datetime(
            &NaiveDate::from_ymd_opt(2015, 2, 18)
                .unwrap()
                .and_hms_milli_opt(23, 16, 9, 150)
                .unwrap()
        )
        .unwrap()
        .to_rfc2822(),
        "Wed, 18 Feb 2015 23:16:09 +0500"
    );
    assert_eq!(
        edt.from_local_datetime(
            &NaiveDate::from_ymd_opt(2015, 2, 18)
                .unwrap()
                .and_hms_milli_opt(23, 16, 9, 150)
                .unwrap()
        )
        .unwrap()
        .to_rfc3339(),
        "2015-02-18T23:16:09.150+05:00"
    );
    assert_eq!(
        edt.from_local_datetime(
            &NaiveDate::from_ymd_opt(2015, 2, 18)
                .unwrap()
                .and_hms_micro_opt(23, 59, 59, 1_234_567)
                .unwrap()
        )
        .unwrap()
        .to_rfc2822(),
        "Wed, 18 Feb 2015 23:59:60 +0500"
    );
    assert_eq!(
        edt.from_local_datetime(
            &NaiveDate::from_ymd_opt(2015, 2, 18)
                .unwrap()
                .and_hms_micro_opt(23, 59, 59, 1_234_567)
                .unwrap()
        )
        .unwrap()
        .to_rfc3339(),
        "2015-02-18T23:59:60.234567+05:00"
    );

    assert_eq!(
<<<<<<< HEAD
        DateTime::<FixedOffset>::parse_from_rfc2822("Wed, 18 Feb 2015 23:16:09 +0000"),
        Ok(FixedOffset::east_opt(0)
            .unwrap()
            .ymd_opt(2015, 2, 18)
            .unwrap()
            .and_hms_opt(23, 16, 9)
            .unwrap())
    );
    assert_eq!(
        DateTime::<FixedOffset>::parse_from_rfc2822("Wed, 18 Feb 2015 23:16:09 -0000"),
        Ok(FixedOffset::east_opt(0)
            .unwrap()
            .ymd_opt(2015, 2, 18)
            .unwrap()
            .and_hms_opt(23, 16, 9)
            .unwrap())
    );
    assert_eq!(
        DateTime::<FixedOffset>::parse_from_rfc3339("2015-02-18T23:16:09Z"),
        Ok(FixedOffset::east_opt(0)
            .unwrap()
            .ymd_opt(2015, 2, 18)
            .unwrap()
            .and_hms_opt(23, 16, 9)
            .unwrap())
    );
    assert_eq!(
        DateTime::<FixedOffset>::parse_from_rfc2822("Wed, 18 Feb 2015 23:59:60 +0500"),
        Ok(edt.ymd_opt(2015, 2, 18).unwrap().and_hms_milli_opt(23, 59, 59, 1_000).unwrap())
=======
        DateTime::parse_from_rfc2822("Wed, 18 Feb 2015 23:16:09 +0000"),
        Ok(FixedOffset::east_opt(0).unwrap().with_ymd_and_hms(2015, 2, 18, 23, 16, 9).unwrap())
    );
    assert_eq!(
        DateTime::parse_from_rfc2822("Wed, 18 Feb 2015 23:16:09 -0000"),
        Ok(FixedOffset::east_opt(0).unwrap().with_ymd_and_hms(2015, 2, 18, 23, 16, 9).unwrap())
    );
    assert_eq!(
        DateTime::parse_from_rfc3339("2015-02-18T23:16:09Z"),
        Ok(FixedOffset::east_opt(0).unwrap().with_ymd_and_hms(2015, 2, 18, 23, 16, 9).unwrap())
    );
    assert_eq!(
        DateTime::parse_from_rfc2822("Wed, 18 Feb 2015 23:59:60 +0500"),
        Ok(edt
            .from_local_datetime(
                &NaiveDate::from_ymd_opt(2015, 2, 18)
                    .unwrap()
                    .and_hms_milli_opt(23, 59, 59, 1_000)
                    .unwrap()
            )
            .unwrap())
>>>>>>> 9e5eb498
    );
    assert!(DateTime::<FixedOffset>::parse_from_rfc2822("31 DEC 262143 23:59 -2359").is_err());
    assert_eq!(
<<<<<<< HEAD
        DateTime::<FixedOffset>::parse_from_rfc3339("2015-02-18T23:59:60.234567+05:00"),
        Ok(edt.ymd_opt(2015, 2, 18).unwrap().and_hms_micro_opt(23, 59, 59, 1_234_567).unwrap())
=======
        DateTime::parse_from_rfc3339("2015-02-18T23:59:60.234567+05:00"),
        Ok(edt
            .from_local_datetime(
                &NaiveDate::from_ymd_opt(2015, 2, 18)
                    .unwrap()
                    .and_hms_micro_opt(23, 59, 59, 1_234_567)
                    .unwrap()
            )
            .unwrap())
>>>>>>> 9e5eb498
    );
}

#[test]
fn test_rfc3339_opts() {
    use crate::SecondsFormat::*;
    let pst = FixedOffset::east_opt(8 * 60 * 60).unwrap();
    let dt = pst
        .from_local_datetime(
            &NaiveDate::from_ymd_opt(2018, 1, 11)
                .unwrap()
                .and_hms_nano_opt(10, 5, 13, 84_660_000)
                .unwrap(),
        )
        .unwrap();
    assert_eq!(dt.to_rfc3339_opts(Secs, false), "2018-01-11T10:05:13+08:00");
    assert_eq!(dt.to_rfc3339_opts(Secs, true), "2018-01-11T10:05:13+08:00");
    assert_eq!(dt.to_rfc3339_opts(Millis, false), "2018-01-11T10:05:13.084+08:00");
    assert_eq!(dt.to_rfc3339_opts(Micros, false), "2018-01-11T10:05:13.084660+08:00");
    assert_eq!(dt.to_rfc3339_opts(Nanos, false), "2018-01-11T10:05:13.084660000+08:00");
    assert_eq!(dt.to_rfc3339_opts(AutoSi, false), "2018-01-11T10:05:13.084660+08:00");

    let ut = DateTime::<Utc>::from_utc(dt.naive_utc(), Utc);
    assert_eq!(ut.to_rfc3339_opts(Secs, false), "2018-01-11T02:05:13+00:00");
    assert_eq!(ut.to_rfc3339_opts(Secs, true), "2018-01-11T02:05:13Z");
    assert_eq!(ut.to_rfc3339_opts(Millis, false), "2018-01-11T02:05:13.084+00:00");
    assert_eq!(ut.to_rfc3339_opts(Millis, true), "2018-01-11T02:05:13.084Z");
    assert_eq!(ut.to_rfc3339_opts(Micros, true), "2018-01-11T02:05:13.084660Z");
    assert_eq!(ut.to_rfc3339_opts(Nanos, true), "2018-01-11T02:05:13.084660000Z");
    assert_eq!(ut.to_rfc3339_opts(AutoSi, true), "2018-01-11T02:05:13.084660Z");
}

#[test]
#[should_panic]
fn test_rfc3339_opts_nonexhaustive() {
    use crate::SecondsFormat;
    let dt = Utc.with_ymd_and_hms(1999, 10, 9, 1, 2, 3).unwrap();
    dt.to_rfc3339_opts(SecondsFormat::__NonExhaustive, true);
}

#[test]
fn test_datetime_from_str() {
    assert_eq!(
        "2015-02-18T23:16:9.15Z".parse::<DateTime<FixedOffset>>(),
        Ok(FixedOffset::east_opt(0)
            .unwrap()
            .from_local_datetime(
                &NaiveDate::from_ymd_opt(2015, 2, 18)
                    .unwrap()
                    .and_hms_milli_opt(23, 16, 9, 150)
                    .unwrap()
            )
            .unwrap())
    );
    assert_eq!(
        "2015-02-18T23:16:9.15Z".parse::<DateTime<Utc>>(),
        Ok(Utc
            .from_local_datetime(
                &NaiveDate::from_ymd_opt(2015, 2, 18)
                    .unwrap()
                    .and_hms_milli_opt(23, 16, 9, 150)
                    .unwrap()
            )
            .unwrap())
    );
    assert_eq!(
        "2015-02-18T23:16:9.15 UTC".parse::<DateTime<Utc>>(),
        Ok(Utc
            .from_local_datetime(
                &NaiveDate::from_ymd_opt(2015, 2, 18)
                    .unwrap()
                    .and_hms_milli_opt(23, 16, 9, 150)
                    .unwrap()
            )
            .unwrap())
    );
    assert_eq!(
        "2015-02-18T23:16:9.15UTC".parse::<DateTime<Utc>>(),
        Ok(Utc
            .from_local_datetime(
                &NaiveDate::from_ymd_opt(2015, 2, 18)
                    .unwrap()
                    .and_hms_milli_opt(23, 16, 9, 150)
                    .unwrap()
            )
            .unwrap())
    );

    assert_eq!(
        "2015-2-18T23:16:9.15Z".parse::<DateTime<FixedOffset>>(),
        Ok(FixedOffset::east_opt(0)
            .unwrap()
            .from_local_datetime(
                &NaiveDate::from_ymd_opt(2015, 2, 18)
                    .unwrap()
                    .and_hms_milli_opt(23, 16, 9, 150)
                    .unwrap()
            )
            .unwrap())
    );
    assert_eq!(
        "2015-2-18T13:16:9.15-10:00".parse::<DateTime<FixedOffset>>(),
        Ok(FixedOffset::west_opt(10 * 3600)
            .unwrap()
            .from_local_datetime(
                &NaiveDate::from_ymd_opt(2015, 2, 18)
                    .unwrap()
                    .and_hms_milli_opt(13, 16, 9, 150)
                    .unwrap()
            )
            .unwrap())
    );
    assert!("2015-2-18T23:16:9.15".parse::<DateTime<FixedOffset>>().is_err());

    assert_eq!(
        "2015-2-18T23:16:9.15Z".parse::<DateTime<Utc>>(),
        Ok(Utc
            .from_local_datetime(
                &NaiveDate::from_ymd_opt(2015, 2, 18)
                    .unwrap()
                    .and_hms_milli_opt(23, 16, 9, 150)
                    .unwrap()
            )
            .unwrap())
    );
    assert_eq!(
        "2015-2-18T13:16:9.15-10:00".parse::<DateTime<Utc>>(),
        Ok(Utc
            .from_local_datetime(
                &NaiveDate::from_ymd_opt(2015, 2, 18)
                    .unwrap()
                    .and_hms_milli_opt(23, 16, 9, 150)
                    .unwrap()
            )
            .unwrap())
    );
    assert!("2015-2-18T23:16:9.15".parse::<DateTime<Utc>>().is_err());

    // no test for `DateTime<Local>`, we cannot verify that much.
}

#[test]
fn test_datetime_parse_from_str() {
    let ymdhms = |y, m, d, h, n, s, off| {
        FixedOffset::east_opt(off).unwrap().with_ymd_and_hms(y, m, d, h, n, s).unwrap()
    };
    assert_eq!(
        DateTime::<FixedOffset>::parse_from_str("2014-5-7T12:34:56+09:30", "%Y-%m-%dT%H:%M:%S%z"),
        Ok(ymdhms(2014, 5, 7, 12, 34, 56, 570 * 60))
    ); // ignore offset
    assert!(DateTime::<FixedOffset>::parse_from_str("20140507000000", "%Y%m%d%H%M%S").is_err()); // no offset
    assert!(DateTime::<FixedOffset>::parse_from_str(
        "Fri, 09 Aug 2013 23:54:35 GMT",
        "%a, %d %b %Y %H:%M:%S GMT"
    )
    .is_err());
    assert_eq!(
        Utc.datetime_from_str("Fri, 09 Aug 2013 23:54:35 GMT", "%a, %d %b %Y %H:%M:%S GMT"),
        Ok(Utc.with_ymd_and_hms(2013, 8, 9, 23, 54, 35).unwrap())
    );
}

#[test]
fn test_to_string_round_trip() {
    let dt = Utc.with_ymd_and_hms(2000, 1, 1, 0, 0, 0).unwrap();
    let _dt: DateTime<Utc> = dt.to_string().parse().unwrap();

    let ndt_fixed = dt.with_timezone(&FixedOffset::east_opt(3600).unwrap());
    let _dt: DateTime<FixedOffset> = ndt_fixed.to_string().parse().unwrap();

    let ndt_fixed = dt.with_timezone(&FixedOffset::east_opt(0).unwrap());
    let _dt: DateTime<FixedOffset> = ndt_fixed.to_string().parse().unwrap();
}

#[test]
#[cfg(feature = "clock")]
fn test_to_string_round_trip_with_local() {
    let ndt = Local::now();
    let _dt: DateTime<FixedOffset> = ndt.to_string().parse().unwrap();
}

#[test]
#[cfg(feature = "clock")]
fn test_datetime_format_with_local() {
    // if we are not around the year boundary, local and UTC date should have the same year
    let dt = Local::now().with_month(5).unwrap();
    assert_eq!(dt.format("%Y").to_string(), dt.with_timezone(&Utc).format("%Y").to_string());
}

#[test]
#[cfg(feature = "clock")]
fn test_datetime_is_copy() {
    // UTC is known to be `Copy`.
    let a = Utc::now();
    let b = a;
    assert_eq!(a, b);
}

#[test]
#[cfg(feature = "clock")]
fn test_datetime_is_send() {
    use std::thread;

    // UTC is known to be `Send`.
    let a = Utc::now();
    thread::spawn(move || {
        let _ = a;
    })
    .join()
    .unwrap();
}

#[test]
fn test_subsecond_part() {
    let datetime = Utc
        .from_local_datetime(
            &NaiveDate::from_ymd_opt(2014, 7, 8)
                .unwrap()
                .and_hms_nano_opt(9, 10, 11, 1234567)
                .unwrap(),
        )
        .unwrap();

    assert_eq!(1, datetime.timestamp_subsec_millis());
    assert_eq!(1234, datetime.timestamp_subsec_micros());
    assert_eq!(1234567, datetime.timestamp_subsec_nanos());
}

#[test]
#[cfg(not(target_os = "windows"))]
fn test_from_system_time() {
    use std::time::Duration;

    let epoch = Utc.with_ymd_and_hms(1970, 1, 1, 0, 0, 0).unwrap();
    let nanos = 999_999_999;

    // SystemTime -> DateTime<Utc>
    assert_eq!(DateTime::<Utc>::from(UNIX_EPOCH), epoch);
    assert_eq!(
        DateTime::<Utc>::from(UNIX_EPOCH + Duration::new(999_999_999, nanos)),
        Utc.from_local_datetime(
            &NaiveDate::from_ymd_opt(2001, 9, 9)
                .unwrap()
                .and_hms_nano_opt(1, 46, 39, nanos)
                .unwrap()
        )
        .unwrap()
    );
    assert_eq!(
        DateTime::<Utc>::from(UNIX_EPOCH - Duration::new(999_999_999, nanos)),
        Utc.from_local_datetime(
            &NaiveDate::from_ymd_opt(1938, 4, 24).unwrap().and_hms_nano_opt(22, 13, 20, 1).unwrap()
        )
        .unwrap()
    );

    // DateTime<Utc> -> SystemTime
    assert_eq!(SystemTime::from(epoch), UNIX_EPOCH);
    assert_eq!(
        SystemTime::from(
            Utc.from_local_datetime(
                &NaiveDate::from_ymd_opt(2001, 9, 9)
                    .unwrap()
                    .and_hms_nano_opt(1, 46, 39, nanos)
                    .unwrap()
            )
            .unwrap()
        ),
        UNIX_EPOCH + Duration::new(999_999_999, nanos)
    );
    assert_eq!(
        SystemTime::from(
            Utc.from_local_datetime(
                &NaiveDate::from_ymd_opt(1938, 4, 24)
                    .unwrap()
                    .and_hms_nano_opt(22, 13, 20, 1)
                    .unwrap()
            )
            .unwrap()
        ),
        UNIX_EPOCH - Duration::new(999_999_999, 999_999_999)
    );

    // DateTime<any tz> -> SystemTime (via `with_timezone`)
    #[cfg(feature = "clock")]
    {
        assert_eq!(SystemTime::from(epoch.with_timezone(&Local)), UNIX_EPOCH);
    }
    assert_eq!(
        SystemTime::from(epoch.with_timezone(&FixedOffset::east_opt(32400).unwrap())),
        UNIX_EPOCH
    );
    assert_eq!(
        SystemTime::from(epoch.with_timezone(&FixedOffset::west_opt(28800).unwrap())),
        UNIX_EPOCH
    );
}

#[test]
#[cfg(target_os = "windows")]
fn test_from_system_time() {
    use std::time::Duration;

    let nanos = 999_999_000;

    let epoch = Utc.with_ymd_and_hms(1970, 1, 1, 0, 0, 0).unwrap();

    // SystemTime -> DateTime<Utc>
    assert_eq!(DateTime::<Utc>::from(UNIX_EPOCH), epoch);
    assert_eq!(
        DateTime::<Utc>::from(UNIX_EPOCH + Duration::new(999_999_999, nanos)),
        Utc.from_local_datetime(
            &NaiveDate::from_ymd_opt(2001, 9, 9)
                .unwrap()
                .and_hms_nano_opt(1, 46, 39, nanos)
                .unwrap()
        )
        .unwrap()
    );
    assert_eq!(
        DateTime::<Utc>::from(UNIX_EPOCH - Duration::new(999_999_999, nanos)),
        Utc.from_local_datetime(
            &NaiveDate::from_ymd_opt(1938, 4, 24)
                .unwrap()
                .and_hms_nano_opt(22, 13, 20, 1_000)
                .unwrap()
        )
        .unwrap()
    );

    // DateTime<Utc> -> SystemTime
    assert_eq!(SystemTime::from(epoch), UNIX_EPOCH);
    assert_eq!(
        SystemTime::from(
            Utc.from_local_datetime(
                &NaiveDate::from_ymd_opt(2001, 9, 9)
                    .unwrap()
                    .and_hms_nano_opt(1, 46, 39, nanos)
                    .unwrap()
            )
            .unwrap()
        ),
        UNIX_EPOCH + Duration::new(999_999_999, nanos)
    );
    assert_eq!(
        SystemTime::from(
            Utc.from_local_datetime(
                &NaiveDate::from_ymd_opt(1938, 4, 24)
                    .unwrap()
                    .and_hms_nano_opt(22, 13, 20, 1_000)
                    .unwrap()
            )
            .unwrap()
        ),
        UNIX_EPOCH - Duration::new(999_999_999, nanos)
    );

    // DateTime<any tz> -> SystemTime (via `with_timezone`)
    #[cfg(feature = "clock")]
    {
        assert_eq!(SystemTime::from(epoch.with_timezone(&Local)), UNIX_EPOCH);
    }
    assert_eq!(
        SystemTime::from(epoch.with_timezone(&FixedOffset::east_opt(32400).unwrap())),
        UNIX_EPOCH
    );
    assert_eq!(
        SystemTime::from(epoch.with_timezone(&FixedOffset::west_opt(28800).unwrap())),
        UNIX_EPOCH
    );
}

#[test]
fn test_datetime_format_alignment() {
    let datetime = Utc.with_ymd_and_hms(2007, 1, 2, 0, 0, 0).unwrap();

    // Item::Literal
    let percent = datetime.format("%%");
    assert_eq!("  %", format!("{:>3}", percent));
    assert_eq!("%  ", format!("{:<3}", percent));
    assert_eq!(" % ", format!("{:^3}", percent));

    // Item::Numeric
    let year = datetime.format("%Y");
    assert_eq!("  2007", format!("{:>6}", year));
    assert_eq!("2007  ", format!("{:<6}", year));
    assert_eq!(" 2007 ", format!("{:^6}", year));

    // Item::Fixed
    let tz = datetime.format("%Z");
    assert_eq!("  UTC", format!("{:>5}", tz));
    assert_eq!("UTC  ", format!("{:<5}", tz));
    assert_eq!(" UTC ", format!("{:^5}", tz));

    // [Item::Numeric, Item::Space, Item::Literal, Item::Space, Item::Numeric]
    let ymd = datetime.format("%Y %B %d");
    let ymd_formatted = "2007 January 02";
    assert_eq!(format!("  {}", ymd_formatted), format!("{:>17}", ymd));
    assert_eq!(format!("{}  ", ymd_formatted), format!("{:<17}", ymd));
    assert_eq!(format!(" {} ", ymd_formatted), format!("{:^17}", ymd));
}

#[test]
fn test_datetime_from_local() {
    // 2000-01-12T02:00:00Z
    let naivedatetime_utc =
        NaiveDate::from_ymd_opt(2000, 1, 12).unwrap().and_hms_opt(2, 0, 0).unwrap();
    let datetime_utc = DateTime::<Utc>::from_utc(naivedatetime_utc, Utc);

    // 2000-01-12T10:00:00+8:00:00
    let timezone_east = FixedOffset::east_opt(8 * 60 * 60).unwrap();
    let naivedatetime_east =
        NaiveDate::from_ymd_opt(2000, 1, 12).unwrap().and_hms_opt(10, 0, 0).unwrap();
    let datetime_east = DateTime::<FixedOffset>::from_local(naivedatetime_east, timezone_east);

    // 2000-01-11T19:00:00-7:00:00
    let timezone_west = FixedOffset::west_opt(7 * 60 * 60).unwrap();
    let naivedatetime_west =
        NaiveDate::from_ymd_opt(2000, 1, 11).unwrap().and_hms_opt(19, 0, 0).unwrap();
    let datetime_west = DateTime::<FixedOffset>::from_local(naivedatetime_west, timezone_west);

    assert_eq!(datetime_east, datetime_utc.with_timezone(&timezone_east));
    assert_eq!(datetime_west, datetime_utc.with_timezone(&timezone_west));
}

#[test]
#[cfg(feature = "clock")]
fn test_years_elapsed() {
    const WEEKS_PER_YEAR: f32 = 52.1775;

    // This is always at least one year because 1 year = 52.1775 weeks.
<<<<<<< HEAD
    let one_year_ago = Utc::today() - TimeDelta::weeks((WEEKS_PER_YEAR * 1.5).ceil() as i64);
    // A bit more than 2 years.
    let two_year_ago = Utc::today() - TimeDelta::weeks((WEEKS_PER_YEAR * 2.5).ceil() as i64);
=======
    let one_year_ago =
        Utc::now().date_naive() - Duration::weeks((WEEKS_PER_YEAR * 1.5).ceil() as i64);
    // A bit more than 2 years.
    let two_year_ago =
        Utc::now().date_naive() - Duration::weeks((WEEKS_PER_YEAR * 2.5).ceil() as i64);
>>>>>>> 9e5eb498

    assert_eq!(Utc::now().date_naive().years_since(one_year_ago), Some(1));
    assert_eq!(Utc::now().date_naive().years_since(two_year_ago), Some(2));

    // If the given DateTime is later than now, the function will always return 0.
<<<<<<< HEAD
    let future = Utc::today() + TimeDelta::weeks(12);
    assert_eq!(Utc::today().years_since(future), None);
=======
    let future = Utc::now().date_naive() + Duration::weeks(12);
    assert_eq!(Utc::now().date_naive().years_since(future), None);
>>>>>>> 9e5eb498
}

#[test]
fn test_datetime_add_assign() {
    let naivedatetime = NaiveDate::from_ymd_opt(2000, 1, 1).unwrap().and_hms_opt(0, 0, 0).unwrap();
    let datetime = DateTime::<Utc>::from_utc(naivedatetime, Utc);
    let mut datetime_add = datetime;

    datetime_add += TimeDelta::seconds(60);
    assert_eq!(datetime_add, datetime + TimeDelta::seconds(60));

    let timezone = FixedOffset::east_opt(60 * 60).unwrap();
    let datetime = datetime.with_timezone(&timezone);
    let datetime_add = datetime_add.with_timezone(&timezone);

    assert_eq!(datetime_add, datetime + TimeDelta::seconds(60));

    let timezone = FixedOffset::west_opt(2 * 60 * 60).unwrap();
    let datetime = datetime.with_timezone(&timezone);
    let datetime_add = datetime_add.with_timezone(&timezone);

    assert_eq!(datetime_add, datetime + TimeDelta::seconds(60));
}

#[test]
#[cfg(feature = "clock")]
fn test_datetime_add_assign_local() {
    let naivedatetime = NaiveDate::from_ymd_opt(2022, 1, 1).unwrap().and_hms_opt(0, 0, 0).unwrap();

    let datetime = Local.from_utc_datetime(&naivedatetime);
    let mut datetime_add = Local.from_utc_datetime(&naivedatetime);

    // ensure we cross a DST transition
    for i in 1..=365 {
        datetime_add += TimeDelta::days(1);
        assert_eq!(datetime_add, datetime + TimeDelta::days(i))
    }
}

#[test]
fn test_datetime_sub_assign() {
    let naivedatetime = NaiveDate::from_ymd_opt(2000, 1, 1).unwrap().and_hms_opt(12, 0, 0).unwrap();
    let datetime = DateTime::<Utc>::from_utc(naivedatetime, Utc);
    let mut datetime_sub = datetime;

    datetime_sub -= TimeDelta::minutes(90);
    assert_eq!(datetime_sub, datetime - TimeDelta::minutes(90));

    let timezone = FixedOffset::east_opt(60 * 60).unwrap();
    let datetime = datetime.with_timezone(&timezone);
    let datetime_sub = datetime_sub.with_timezone(&timezone);

    assert_eq!(datetime_sub, datetime - TimeDelta::minutes(90));

    let timezone = FixedOffset::west_opt(2 * 60 * 60).unwrap();
    let datetime = datetime.with_timezone(&timezone);
    let datetime_sub = datetime_sub.with_timezone(&timezone);

    assert_eq!(datetime_sub, datetime - TimeDelta::minutes(90));
}

#[test]
#[cfg(feature = "clock")]
fn test_datetime_sub_assign_local() {
    let naivedatetime = NaiveDate::from_ymd_opt(2022, 1, 1).unwrap().and_hms_opt(0, 0, 0).unwrap();

    let datetime = Local.from_utc_datetime(&naivedatetime);
    let mut datetime_sub = Local.from_utc_datetime(&naivedatetime);

    // ensure we cross a DST transition
    for i in 1..=365 {
        datetime_sub -= TimeDelta::days(1);
        assert_eq!(datetime_sub, datetime - TimeDelta::days(i))
    }
}<|MERGE_RESOLUTION|>--- conflicted
+++ resolved
@@ -69,21 +69,12 @@
     let dt = Utc.with_ymd_and_hms(2014, 5, 6, 7, 8, 9).unwrap();
     assert_eq!(dt, edt.with_ymd_and_hms(2014, 5, 6, 3, 8, 9).unwrap());
     assert_eq!(
-<<<<<<< HEAD
         dt + TimeDelta::seconds(3600 + 60 + 1),
-        Utc.ymd_opt(2014, 5, 6).unwrap().and_hms_opt(8, 9, 10).unwrap()
-    );
-    assert_eq!(
-        dt.signed_duration_since(edt.ymd_opt(2014, 5, 6).unwrap().and_hms_opt(10, 11, 12).unwrap()),
+        Utc.with_ymd_and_hms(2014, 5, 6, 8, 9, 10).unwrap()
+    );
+    assert_eq!(
+        dt.signed_duration_since(edt.with_ymd_and_hms(2014, 5, 6, 10, 11, 12).unwrap()),
         TimeDelta::seconds(-7 * 3600 - 3 * 60 - 3)
-=======
-        dt + Duration::seconds(3600 + 60 + 1),
-        Utc.with_ymd_and_hms(2014, 5, 6, 8, 9, 10).unwrap()
-    );
-    assert_eq!(
-        dt.signed_duration_since(edt.with_ymd_and_hms(2014, 5, 6, 10, 11, 12).unwrap()),
-        Duration::seconds(-7 * 3600 - 3 * 60 - 3)
->>>>>>> 9e5eb498
     );
 
     assert_eq!(*Utc.with_ymd_and_hms(2014, 5, 6, 7, 8, 9).unwrap().offset(), Utc);
@@ -178,50 +169,19 @@
     );
 
     assert_eq!(
-<<<<<<< HEAD
         DateTime::<FixedOffset>::parse_from_rfc2822("Wed, 18 Feb 2015 23:16:09 +0000"),
-        Ok(FixedOffset::east_opt(0)
-            .unwrap()
-            .ymd_opt(2015, 2, 18)
-            .unwrap()
-            .and_hms_opt(23, 16, 9)
-            .unwrap())
+        Ok(FixedOffset::east_opt(0).unwrap().with_ymd_and_hms(2015, 2, 18, 23, 16, 9).unwrap())
     );
     assert_eq!(
         DateTime::<FixedOffset>::parse_from_rfc2822("Wed, 18 Feb 2015 23:16:09 -0000"),
-        Ok(FixedOffset::east_opt(0)
-            .unwrap()
-            .ymd_opt(2015, 2, 18)
-            .unwrap()
-            .and_hms_opt(23, 16, 9)
-            .unwrap())
+        Ok(FixedOffset::east_opt(0).unwrap().with_ymd_and_hms(2015, 2, 18, 23, 16, 9).unwrap())
     );
     assert_eq!(
         DateTime::<FixedOffset>::parse_from_rfc3339("2015-02-18T23:16:09Z"),
-        Ok(FixedOffset::east_opt(0)
-            .unwrap()
-            .ymd_opt(2015, 2, 18)
-            .unwrap()
-            .and_hms_opt(23, 16, 9)
-            .unwrap())
+        Ok(FixedOffset::east_opt(0).unwrap().with_ymd_and_hms(2015, 2, 18, 23, 16, 9).unwrap())
     );
     assert_eq!(
         DateTime::<FixedOffset>::parse_from_rfc2822("Wed, 18 Feb 2015 23:59:60 +0500"),
-        Ok(edt.ymd_opt(2015, 2, 18).unwrap().and_hms_milli_opt(23, 59, 59, 1_000).unwrap())
-=======
-        DateTime::parse_from_rfc2822("Wed, 18 Feb 2015 23:16:09 +0000"),
-        Ok(FixedOffset::east_opt(0).unwrap().with_ymd_and_hms(2015, 2, 18, 23, 16, 9).unwrap())
-    );
-    assert_eq!(
-        DateTime::parse_from_rfc2822("Wed, 18 Feb 2015 23:16:09 -0000"),
-        Ok(FixedOffset::east_opt(0).unwrap().with_ymd_and_hms(2015, 2, 18, 23, 16, 9).unwrap())
-    );
-    assert_eq!(
-        DateTime::parse_from_rfc3339("2015-02-18T23:16:09Z"),
-        Ok(FixedOffset::east_opt(0).unwrap().with_ymd_and_hms(2015, 2, 18, 23, 16, 9).unwrap())
-    );
-    assert_eq!(
-        DateTime::parse_from_rfc2822("Wed, 18 Feb 2015 23:59:60 +0500"),
         Ok(edt
             .from_local_datetime(
                 &NaiveDate::from_ymd_opt(2015, 2, 18)
@@ -230,15 +190,10 @@
                     .unwrap()
             )
             .unwrap())
->>>>>>> 9e5eb498
     );
     assert!(DateTime::<FixedOffset>::parse_from_rfc2822("31 DEC 262143 23:59 -2359").is_err());
     assert_eq!(
-<<<<<<< HEAD
         DateTime::<FixedOffset>::parse_from_rfc3339("2015-02-18T23:59:60.234567+05:00"),
-        Ok(edt.ymd_opt(2015, 2, 18).unwrap().and_hms_micro_opt(23, 59, 59, 1_234_567).unwrap())
-=======
-        DateTime::parse_from_rfc3339("2015-02-18T23:59:60.234567+05:00"),
         Ok(edt
             .from_local_datetime(
                 &NaiveDate::from_ymd_opt(2015, 2, 18)
@@ -247,7 +202,6 @@
                     .unwrap()
             )
             .unwrap())
->>>>>>> 9e5eb498
     );
 }
 
@@ -679,29 +633,18 @@
     const WEEKS_PER_YEAR: f32 = 52.1775;
 
     // This is always at least one year because 1 year = 52.1775 weeks.
-<<<<<<< HEAD
-    let one_year_ago = Utc::today() - TimeDelta::weeks((WEEKS_PER_YEAR * 1.5).ceil() as i64);
-    // A bit more than 2 years.
-    let two_year_ago = Utc::today() - TimeDelta::weeks((WEEKS_PER_YEAR * 2.5).ceil() as i64);
-=======
     let one_year_ago =
-        Utc::now().date_naive() - Duration::weeks((WEEKS_PER_YEAR * 1.5).ceil() as i64);
+        Utc::now().date_naive() - TimeDelta::weeks((WEEKS_PER_YEAR * 1.5).ceil() as i64);
     // A bit more than 2 years.
     let two_year_ago =
-        Utc::now().date_naive() - Duration::weeks((WEEKS_PER_YEAR * 2.5).ceil() as i64);
->>>>>>> 9e5eb498
+        Utc::now().date_naive() - TimeDelta::weeks((WEEKS_PER_YEAR * 2.5).ceil() as i64);
 
     assert_eq!(Utc::now().date_naive().years_since(one_year_ago), Some(1));
     assert_eq!(Utc::now().date_naive().years_since(two_year_ago), Some(2));
 
     // If the given DateTime is later than now, the function will always return 0.
-<<<<<<< HEAD
-    let future = Utc::today() + TimeDelta::weeks(12);
-    assert_eq!(Utc::today().years_since(future), None);
-=======
-    let future = Utc::now().date_naive() + Duration::weeks(12);
+    let future = Utc::now().date_naive() + TimeDelta::weeks(12);
     assert_eq!(Utc::now().date_naive().years_since(future), None);
->>>>>>> 9e5eb498
 }
 
 #[test]
